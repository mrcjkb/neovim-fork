#ifndef NVIM_OS_WIN_DEFS_H
#define NVIM_OS_WIN_DEFS_H

#ifndef WIN32
# error Header must be included only when compiling for Windows.
#endif

// winsock2.h must be first to avoid incompatibilities
// with winsock.h (included by windows.h)
#include <winsock2.h>
#include <windows.h>
#include <sys/stat.h>
#include <io.h>
#include <stdio.h>

// Windows does not have S_IFLNK but libuv defines it
// and sets the flag for us when calling uv_fs_stat.
#include <uv.h>

#define NAME_MAX _MAX_PATH

#define TEMP_DIR_NAMES { "$TMPDIR", "$TMP", "$TEMP", "$USERPROFILE", "" }
#define TEMP_FILE_PATH_MAXLEN _MAX_PATH

#define FNAME_ILLEGAL "\"*?><|"

// Character that separates entries in $PATH.
#define ENV_SEPCHAR ';'
#define ENV_SEPSTR  ";"

#define USE_CRNL

// Windows defines a RGB macro that produces 0x00bbggrr color values for use
// with GDI. Our macro is different, and we don't use GDI.
#if defined(RGB)
# undef RGB
  // Duplicated from macros.h to avoid include-order sensitivity.
# define RGB(r, g, b) ((r << 16) | (g << 8) | b)
#endif

#ifdef _MSC_VER
# ifndef inline
#  define inline __inline
# endif
# ifndef restrict
#  define restrict __restrict
# endif
# ifndef STDOUT_FILENO
#  define STDOUT_FILENO _fileno(stdout)
# endif
# ifndef STDERR_FILENO
#  define STDERR_FILENO _fileno(stderr)
# endif
# ifndef S_IXUSR
#  define S_IXUSR S_IEXEC
# endif
#endif

#define BACKSLASH_IN_FILENAME

#ifdef _MSC_VER
typedef SSIZE_T ssize_t;
#endif

#ifndef SSIZE_MAX
# ifdef _WIN64
#  define SSIZE_MAX _I64_MAX
# else
#  define SSIZE_MAX LONG_MAX
# endif
#endif

#ifndef O_NOFOLLOW
# define O_NOFOLLOW 0
#endif

#if !defined(S_ISDIR) && defined(S_IFDIR)
# define S_ISDIR(m) (((m) & S_IFMT) == S_IFDIR)
#endif
#if !defined(S_ISREG) && defined(S_IFREG)
# define S_ISREG(m) (((m) & S_IFMT) == S_IFREG)
#endif
#if !defined(S_ISLNK) && defined(S_IFLNK)
# define S_ISLNK(m) (((m) & S_IFMT) == S_IFLNK)
#endif
#if !defined(S_ISBLK) && defined(S_IFBLK)
# define S_ISBLK(m) (((m) & S_IFMT) == S_IFBLK)
#endif
#if !defined(S_ISSOCK) && defined(S_IFSOCK)
# define S_ISSOCK(m) (((m) & S_IFMT) == S_IFSOCK)
#endif
#if !defined(S_ISFIFO) && defined(S_IFIFO)
# define S_ISFIFO(m) (((m) & S_IFMT) == S_IFIFO)
#endif
#if !defined(S_ISCHR) && defined(S_IFCHR)
# define S_ISCHR(m) (((m) & S_IFMT) == S_IFCHR)
#endif

#ifndef STDIN_FILENO
# define STDIN_FILENO 0
#endif
<<<<<<< HEAD
=======
#ifndef STDOUT_FILENO
# define STDOUT_FILENO 1
#endif
#ifndef STDERR_FILENO
# define STDERR_FILENO 2
#endif
>>>>>>> 27a57758

#endif  // NVIM_OS_WIN_DEFS_H<|MERGE_RESOLUTION|>--- conflicted
+++ resolved
@@ -99,14 +99,11 @@
 #ifndef STDIN_FILENO
 # define STDIN_FILENO 0
 #endif
-<<<<<<< HEAD
-=======
 #ifndef STDOUT_FILENO
 # define STDOUT_FILENO 1
 #endif
 #ifndef STDERR_FILENO
 # define STDERR_FILENO 2
 #endif
->>>>>>> 27a57758
 
 #endif  // NVIM_OS_WIN_DEFS_H