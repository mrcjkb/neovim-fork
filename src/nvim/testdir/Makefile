#
# Makefile to run all tests for Vim
#

export SHELL := sh

VIMPROG := ../../../build/bin/nvim
SCRIPTSOURCE := ../../../runtime

SCRIPTS := \
           test8.out              \
           test10.out             \
           test12.out             \
           test13.out             \
           test14.out             \
           test17.out             \
           test24.out             \
           test30.out             \
           test32.out             \
           test34.out             \
           test37.out             \
           test40.out             \
           test42.out             \
           test47.out             \
           test48.out             \
           test49.out             \
           test52.out             \
           test53.out             \
           test55.out             \
           test64.out             \
           test68.out             \
           test69.out             \
           test73.out             \
           test79.out             \
           test_listlbr.out       \
           test_breakindent.out   \
           test_close_count.out   \
           test_marks.out         \

<<<<<<< HEAD
NEW_TESTS = test_viml.res
=======
NEW_TESTS := \
             test_alot.res \
>>>>>>> 1addc45e

SCRIPTS_GUI := test16.out


ifdef VALGRIND_GDB
	VGDB := --vgdb=yes     \
	        --vgdb-error=0
endif

ifdef USE_VALGRIND
	VALGRIND_TOOL := --tool=memcheck     \
	                 --leak-check=yes    \
	                 --track-origins=yes
#        VALGRIND_TOOL := exp-sgcheck
	TOOL := valgrind -q                                     \
	                 -q                                     \
	                 $(VALGRIND_TOOL)                       \
	                 --suppressions=../../../.valgrind.supp \
	                 --error-exitcode=123                   \
	                 --log-file=valgrind.\%p.$*             \
	                 $(VGDB)                                \
	                 --trace-children=yes
else
	ifdef USE_GDB
		TOOL = gdb --args
	endif
endif

ifdef TESTNUM
	SCRIPTS := test$(TESTNUM).out
endif

nongui: nolog $(SCRIPTS) newtests report

gui:    nolog $(SCRIPTS) $(SCRIPTS_GUI) newtests report

.gdbinit:
	echo 'set $$_exitcode = -1\nrun\nif $$_exitcode != -1\n  quit\nend' > .gdbinit

report:
	@echo
	@echo 'Test results:'
	@/bin/sh -c "if test -f test.log; then \
	                 cat test.log;         \
	                 echo TEST FAILURE;    \
	                 exit 1;               \
	             else                      \
	                 echo ALL DONE;        \
	             fi"

test1.out: $(VIMPROG)

$(SCRIPTS) $(SCRIPTS_GUI): $(VIMPROG) test1.out

RM_ON_RUN   := test.out X* viminfo
RM_ON_START := tiny.vim small.vim mbyte.vim test.ok
RUN_VIM     := VIMRUNTIME=$(SCRIPTSOURCE); export VIMRUNTIME; $(TOOL) $(VIMPROG) -u unix.vim -U NONE -i viminfo --noplugin -s dotest.in

clean:
	-rm -rf *.out          \
	        *.failed       \
	        *.res          \
	        *.rej          \
	        *.orig         \
	        test.log       \
	        messages       \
	        $(RM_ON_RUN)   \
	        $(RM_ON_START) \
	        valgrind.*     \
	        .*.swp         \
	        .*.swo         \
	        del

test1.out: .gdbinit test1.in
	-rm -rf $*.failed $(RM_ON_RUN) $(RM_ON_START) wrongtermsize
	$(RUN_VIM) $*.in
	@/bin/sh -c "if test -e wrongtermsize; then                                 \
	                 echo;                                                      \
	                 echo test1 FAILED - terminal size must be 80x24 or larger; \
	                 echo; exit 1;                                              \
	             elif diff test.out $*.ok; then                                 \
	                 mv -f test.out $*.out;                                     \
	             else                                                           \
	                 echo;                                                      \
	                 echo test1 FAILED - Something basic is wrong;              \
	                 echo;                                                      \
	                 exit 1;                                                    \
	             fi"
	-rm -rf X* viminfo

%.out: %.in .gdbinit
	-rm -rf $*.failed test.ok $(RM_ON_RUN)
	cp $*.ok test.ok
	# Sleep a moment to avoid that the xterm title is messed up.
	# 200 msec is sufficient, but only modern sleep supports a fraction of
	# a second, fall back to a second if it fails.
	@-/bin/sh -c "sleep .2 > /dev/null 2>&1 || sleep 1"
	$(RUN_VIM) $*.in

	# Check if the test.out file matches test.ok.
	@/bin/sh -c "if test -f test.out; then                \
	                 if diff -u test.out $*.ok; then         \
	                     mv -f test.out $*.out;           \
	                 else                                 \
	                     echo $* FAILED >> test.log;      \
	                     mv -f test.out $*.failed;        \
	                 fi;                                  \
	             else                                     \
	                 echo $* NO OUTPUT >>test.log;        \
	             fi"
	@/bin/sh -c "if test -f valgrind; then                \
	                 mv -f valgrind valgrind.$*;          \
	             fi"
	-rm -rf X* test.ok viminfo

test49.out: test49.vim

nolog:
	-rm -f test.log messages


# New style of tests uses Vim script with assert calls.  These are easier
# to write and a lot easier to read and debug.
# Limitation: Only works with the +eval feature.
RUN_VIMTEST = VIMRUNTIME=$(SCRIPTSOURCE); export VIMRUNTIME; $(VALGRIND) $(VIMPROG) -u unix.vim -U NONE --noplugin

newtests: newtestssilent
	@/bin/sh -c "if test -f messages && grep -q 'FAILED' messages; then \
	                 cat messages && cat test.log;                      \
	             fi"

newtestssilent: $(NEW_TESTS)

%.res: %.vim .gdbinit
	$(RUN_VIMTEST) -u NONE -S runtest.vim $*.vim<|MERGE_RESOLUTION|>--- conflicted
+++ resolved
@@ -37,12 +37,11 @@
            test_close_count.out   \
            test_marks.out         \
 
-<<<<<<< HEAD
-NEW_TESTS = test_viml.res
-=======
-NEW_TESTS := \
-             test_alot.res \
->>>>>>> 1addc45e
+# Tests using runtest.vim.vim.
+# Keep test_alot*.res as the last one, sort the others.
+NEW_TESTS = \
+	    test_viml.res \
+	    test_alot.res
 
 SCRIPTS_GUI := test16.out
 
